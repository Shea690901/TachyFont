--- conflicted
+++ resolved
@@ -24,8 +24,8 @@
 import cStringIO
 from gzip import GzipFile
 
-<<<<<<< HEAD
-=======
+
+
 last_time = None
 
 
@@ -43,7 +43,6 @@
     logging.info(msg)
   last_time = this_time
 
->>>>>>> b5a5266e
 
 def _parse_json(data):
   return JSON.loads(data)
@@ -94,47 +93,33 @@
   return cmap
 
 
-<<<<<<< HEAD
-def _parse_glyf_table(file):
-  """Parses given file as glyf table, where each entry is such tuples 
-  (glyph id , [hmtx lsb] ,[vmtx tsb] , offset , size )
-
-=======
+
 def _parse_glyf_table(file_bytes):
   """Parses given file as glyf table, where each entry is such tuples 
   (glyph id, [hmtx lsb], [vmtx tsb], offset, size)
->>>>>>> b5a5266e
   """
   fmt_GlyphTable = '>HH'
   HAS_HMTX = (1 << 0)
   HAS_VMTX = (1 << 1)
   HAS_CFF = (1 << 2)
   header_size = struct.calcsize(fmt_GlyphTable)
-<<<<<<< HEAD
-  file.seek(0)
-  (flags, numGlyphs) = struct.unpack(fmt_GlyphTable, file.read(header_size))
+
+  header = buffer(file_bytes[0:header_size])
+  (flags, numGlyphs) = struct.unpack(fmt_GlyphTable, header)
   deltaOffset = -1
   if flags & HAS_CFF:
     fmt_delta_size = struct.calcsize('>L')
-    deltaOffset = struct.unpack('>L', file.read(fmt_delta_size))[0]
+    deltaOffset = struct.unpack('>L', file_bytes[header_size:header_size+fmt_delta_size])[0]
     header_size += fmt_delta_size
-=======
-  header = buffer(file_bytes[0:header_size])
-  (flags, numGlyphs) = struct.unpack(fmt_GlyphTable, header)
->>>>>>> b5a5266e
   fmt_mtx = ''
   if flags & HAS_HMTX: fmt_mtx+='h'
   if flags & HAS_VMTX: fmt_mtx+='h'
   fmt_entry = '>H' + fmt_mtx + 'LH'
   file_data = buffer(file_bytes[header_size:])
   return \
-<<<<<<< HEAD
-    _parse_array_fmt(fmt_entry, numGlyphs, file.read()), flags & HAS_HMTX, \
-    flags & HAS_VMTX, flags & HAS_CFF, deltaOffset, header_size, struct.calcsize(fmt_entry)
-=======
     _parse_array_fmt(fmt_entry, numGlyphs, file_data), flags & HAS_HMTX, \
-    flags & HAS_VMTX, header_size, struct.calcsize(fmt_entry)
->>>>>>> b5a5266e
+    flags & HAS_VMTX, flags & HAS_CFF, deltaOffset,header_size, struct.calcsize(fmt_entry)
+
 
 
 def _read_region(file, offset, size):
@@ -170,24 +155,7 @@
     if code in cmap:
       gids.update(closure_reader.read(cmap[code]))
   closure_reader.close()
-<<<<<<< HEAD
-  print gids
-  table = open(base + '/glyph_table', 'rb')
-  (glyf_table, has_hmtx, has_vmtx, has_cff, delta_offset, header_size, entry_size ) = \
-  _parse_glyf_table(table)
-  mtx_count = has_hmtx + has_vmtx
-  flag_mtx = has_hmtx | has_vmtx << 1 | has_cff
-  bundle = bytearray()
-  data = open(base + '/glyph_data', 'rb')
-  bundle.extend(struct.pack('>HB', len(gids), flag_mtx))
-  for id in gids:
-    entry_offset = header_size + id * entry_size
-    bundle.extend(_read_region(table, entry_offset, entry_size))
-    data_offset = glyf_table[id][mtx_count + 1] - delta_offset - 1
-    data_size = glyf_table[id][mtx_count + 2]
-    bundle.extend(_read_region(data, data_offset, data_size))
-    print id, entry_offset, entry_size, data_offset, data_size
-=======
+
   elapsed_time('gather glyph info')
 
   table = open(base + '/glyph_table', 'rb')
@@ -198,10 +166,10 @@
   data_bytes = bytearray(data.read())
   elapsed_time('read glyph data ({0} bytes)'.format(len(data_bytes)))
 
-  (glyf_table, has_hmtx, has_vmtx, header_size, entry_size ) = \
+  (glyf_table, has_hmtx, has_vmtx, has_cff, delta_offset,header_size, entry_size ) = \
   _parse_glyf_table(table_bytes)
   mtx_count = has_hmtx + has_vmtx
-  flag_mtx = has_hmtx | has_vmtx << 1
+  flag_mtx = has_hmtx | has_vmtx << 1  | has_cff
   elapsed_time('open & parse glyph table')
 
   bundle_header = struct.pack('>HB', len(gids), flag_mtx)
@@ -223,14 +191,13 @@
         table_bytes[entry_offset:entry_offset + entry_size]
     bundle_pos += entry_size
 
-    data_offset = glyf_table[id][mtx_count + 1]
+    data_offset = glyf_table[id][mtx_count + 1] - delta_offset - 1
     data_size = glyf_table[id][mtx_count + 2]
     bundle_bytes[bundle_pos:bundle_pos + data_size] = \
         data_bytes[data_offset:data_offset + data_size]
     bundle_pos += data_size
   elapsed_time('build bundle')
 
->>>>>>> b5a5266e
   table.close()
   data.close()
   elapsed_time('close files')
