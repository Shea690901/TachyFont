--- conflicted
+++ resolved
@@ -23,11 +23,7 @@
   @font-face {
     font-family: NanumBrushScript;
     font-style: normal;
-<<<<<<< HEAD
-    src: url('../fonts/v1NanumBrushScript-Regular/NanumBrushScript-Regular.woff') format('woff');
-=======
     src: url('/incremental_fonts/webfonts/nanum-brush/NanumBrushScript-Regular.woff') format('woff');
->>>>>>> ed30f5f7
   }
   td {
     vertical-align: top;
