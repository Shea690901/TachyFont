--- conflicted
+++ resolved
@@ -280,71 +280,71 @@
 	return [byteCount , byteOperation];
 }
 
-function rleDecode(array_buffer){
-	//time_start('rle');
-	var readOffset = 0;
-	var writeOffset = 0;
-	var data = new DataView(array_buffer);
-	var totalSize = data.getUint32(readOffset); 
-	var fill_byte;
-	var byteOperation;
-	var operationSize;
-	var operationInfo;
-	var i;
-	readOffset+=4;
-	//time_start('rle_alloc');
-	var decodedData = new DataView(new ArrayBuffer(totalSize));
-	//time_end('rle_alloc');
-	while(writeOffset<totalSize){
-		byteOperation = data.getUint8(readOffset); 
-		readOffset++;
-		operationInfo= byteOp(byteOperation);
-
-		if(operationInfo[0]==0){
-			operationSize = data.getUint8(readOffset); 
-			readOffset+=1;
-		}else if(operationInfo[0]==1){
-			operationSize = data.getUint16(readOffset); 
-			readOffset+=2;
-		}else if(operationInfo[0]==2){
-			operationSize = data.getUint32(readOffset); 
-			readOffset+=4;
-		}
-		if(operationInfo[1]=='copy'){
-		  //time_start('rle copy ' + operationSize);
-		  // Each DataView operation is slow so minimize the number of operations.
-		  // https://code.google.com/p/chromium/issues/detail?id=225811
-		  var long_len = operationSize & ~3;
-		  i = 0;
-      for (; i < long_len; i += 4){
-        decodedData.setUint32(writeOffset,data.getUint32(readOffset));
-        readOffset += 4;
-        writeOffset += 4;  
-      }
-			for (; i < operationSize; i++){
-				decodedData.setUint8(writeOffset,data.getUint8(readOffset));
-				readOffset++;
-				writeOffset++;	
-			}
-      //time_end('rle copy ' + operationSize);
-		}else if(operationInfo[1]=='fill'){
-			fill_byte = data.getUint8(readOffset);
-      //time_start('rle fill ' + fill_byte + ' ' + operationSize);
-			readOffset++;
-			if(fill_byte != 0){
-				for(i=0;i<operationSize;i++){
-					decodedData.setUint8(writeOffset,fill_byte);
-					writeOffset++;	
-				}	
-			}else{
-				writeOffset+=operationSize;
-			}		
-      //time_end('rle fill ' + fill_byte + ' ' + operationSize);
-		}
-
-	}
-	//time_end('rle');
-	return decodedData.buffer;
+function rleDecode(array_buffer) {
+    //time_start('rle');
+    var readOffset = 0;
+    var writeOffset = 0;
+    var data = new DataView(array_buffer);
+    var totalSize = data.getUint32(readOffset);
+    var fill_byte;
+    var byteOperation;
+    var operationSize;
+    var operationInfo;
+    var i;
+    readOffset += 4;
+    //time_start('rle_alloc');
+    var decodedData = new DataView(new ArrayBuffer(totalSize));
+    //time_end('rle_alloc');
+    while (writeOffset < totalSize) {
+        byteOperation = data.getUint8(readOffset);
+        readOffset++;
+        operationInfo = byteOp(byteOperation);
+
+        if (operationInfo[0] == 0) {
+            operationSize = data.getUint8(readOffset);
+            readOffset += 1;
+        } else if (operationInfo[0] == 1) {
+            operationSize = data.getUint16(readOffset);
+            readOffset += 2;
+        } else if (operationInfo[0] == 2) {
+            operationSize = data.getUint32(readOffset);
+            readOffset += 4;
+        }
+        if (operationInfo[1] == 'copy') {
+            //time_start('rle copy ' + operationSize);
+            // Each DataView operation is slow so minimize the number of operations.
+            // https://code.google.com/p/chromium/issues/detail?id=225811
+            var long_len = operationSize & ~3;
+            i = 0;
+            for (; i < long_len; i += 4) {
+                decodedData.setUint32(writeOffset, data.getUint32(readOffset));
+                readOffset += 4;
+                writeOffset += 4;
+            }
+            for (; i < operationSize; i++) {
+                decodedData.setUint8(writeOffset, data.getUint8(readOffset));
+                readOffset++;
+                writeOffset++;
+            }
+            //time_end('rle copy ' + operationSize);
+        } else if (operationInfo[1] == 'fill') {
+            fill_byte = data.getUint8(readOffset);
+            //time_start('rle fill ' + fill_byte + ' ' + operationSize);
+            readOffset++;
+            if (fill_byte != 0) {
+                for (i = 0; i < operationSize; i++) {
+                    decodedData.setUint8(writeOffset, fill_byte);
+                    writeOffset++;
+                }
+            } else {
+                writeOffset += operationSize;
+            }
+            //time_end('rle fill ' + fill_byte + ' ' + operationSize);
+        }
+
+    }
+    //time_end('rle');
+    return decodedData.buffer;
 }
 
 
@@ -458,58 +458,8 @@
                 //time_end('getBaseToFileSystem');
             }
     );
-
-<<<<<<< HEAD
-=======
-function requestGlyphs(font_name,text)
-{
-  //time_start('request glyphs')
-
-	var INDEXFILENAME = font_name + '.idx'
-
-	var doesIdxExist = fileSystemReady.then(
-		function(fs){
-			return checkIfFileExists(fs,INDEXFILENAME)
-		}
-	);
-
-	var injectedChars = Promise.all([fileSystemReady,doesIdxExist]).then(
-		function(results){
-			if(results[1])
-				return readPersistedCharacters(INDEXFILENAME,results[0]);
-			else
-				return {};
-		}
-	);
-
-	var charsDetermined = injectedChars.then(
-		function(chars){
-			return determineCharacters(font_name,chars,text);
-		}
-	);
-
-	var indexUpdated = Promise.all([charsDetermined,fileSystemReady,injectedChars]).then(function(results){
-		if (results[0].length) {
-	    return persistToTheFilesystem(results[1],INDEXFILENAME,JSON.stringify(results[2]),'text/plain');
-		}
-	});
-	
-
-	var bundleReady = Promise.all([charsDetermined,indexUpdated]).then(
-		function(arr){
-		  //time_end('request glyphs')
-		  if (arr[0].length) {
-		    return requestCharacters(arr[0],font_name);
-		  } else {
-		    return null;
-		  }
-		}
-	);
-
-
-	return bundleReady;
->>>>>>> efdd8761
-}
+}
+
 
 function requestGlyphs(font_name, text)
 {
