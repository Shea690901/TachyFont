'use strict';

/*
 * Copyright 2014 Google Inc. All rights reserved.
 *
 * Licensed under the Apache License, Version 2.0 (the "License"); you may not
 * use this file except in compliance with the License. You may obtain a copy of
 * the License at
 *
 * http://www.apache.org/licenses/LICENSE-2.0
 *
 * Unless required by applicable law or agreed to in writing, software
 * distributed under the License is distributed on an "AS IS" BASIS, WITHOUT
 * WARRANTIES OR CONDITIONS OF ANY KIND, either express or implied. See the
 * License for the specific language governing permissions and limitations under
 * the License.
 */

var global_start_time = Date.now();

var RLE_OPS = {
    0xC0: 'copy',
    0xC8: 'fill'
};
var TEMPORARY_FS_REQUEST_SIZE = 8 * 1024 * 1024;
var EMPTY_FS = false;
var RESULTS = [];

function time_start(msg) {
  console.time('@@@ ' + msg);
  console.timeStamp('@@@ begin ' + msg);
  var cur_time = Date.now() - global_start_time;
  RESULTS.push('begin ' + msg + ' at ' + cur_time + '\n');
  console.log('@@@ begin ' + msg + ' at ' + cur_time);
}

function time_end(msg) {
  console.timeEnd('@@@ ' + msg);
  console.timeStamp('@@@ end ' + msg);
  var cur_time = Date.now() - global_start_time;
  RESULTS.push('end ' + msg + ' at ' + cur_time + '\n');
  console.log('@@@ end ' + msg + ' at ' + cur_time);
}

function updateResults() {
  var resultsElem = document.getElementById('results');
  var aResult;
  while (resultsElem && (aResult = RESULTS.shift())) {
    resultsElem.appendChild(document.createTextNode(aResult));
    resultsElem.appendChild(document.createElement('br'));
  }
}

function requestURL(url, method, data, headerParams, responseType) {
  // time_start('fetch ' + url)
  return new Promise(function(resolve, reject) {
    var oReq = new XMLHttpRequest();
    oReq.open(method, url, true);
    for (var param in headerParams)
      oReq.setRequestHeader(param, headerParams[param]);
    oReq.responseType = responseType;
    oReq.onload = function(oEvent) {
      if (oReq.status == 200) {
        // time_end('fetch ' + url)
        resolve(oReq.response);
      } else
        reject(oReq.status + ' ' + oReq.statusText);
    };
    oReq.onerror = function() {
      reject(Error('Network Error'));
    };
    oReq.send(data);
  });
}

<<<<<<< HEAD
function strToCodeArrayExceptCodes(str, codes) {
  var len = str.length;
  var arr = [];
  var code;
  for (var i = 0; i < len; i++) {
    code = str.charCodeAt(i);
    if (!codes.hasOwnProperty(code)) {
      arr.push(code);
      codes[code] = 0;
    }
  }
  return arr;
}

function readPersistedCharacters(idx_file, fs) {
  return fs.getFileAs(idx_file, FilesystemHelper.TYPES.TEXT).
          then(function(idx_text) {
              if (idx_text) {
                  return JSON.parse(idx_text);
              } else {
                  return {0: 0};// always request .notdef
              }
          });
}

function determineCharacters(font_name, codes, text) {
  return new Promise(function(resolve, reject) {
    var arr = strToCodeArrayExceptCodes(text, codes);
    resolve(arr);
  });
}

function requestCharacters(chars, font_name) {

  return requestURL('/incremental_fonts/request', 'POST', JSON.stringify({
      'font': font_name,
      'arr': chars
  }), {
    'Content-Type': 'application/json'
  }, 'arraybuffer');
}

function setTheFont(font_name, font_src) {
  font_src += ('?t=' + Date.now());
  console.log(font_src);
  var font = new FontFace(font_name, 'url(' + font_src + ')', {});
  document.fonts.add(font);
  font.load().
    then(function() {
        var elem = document.getElementById('incrfont');
          if (elem)
            elem.style.visibility = '';
    });
}

=======
>>>>>>> 3f2a5f40
function requestTemporaryFileSystem(grantedSize) {
  window.requestFileSystem = window.requestFileSystem ||
  window.webkitRequestFileSystem;
  return new Promise(function(resolve, reject) {
    window.requestFileSystem(window.TEMPORARY, grantedSize, resolve, reject);
  });
}

<<<<<<< HEAD
function requestBaseFont(name) {
  return requestURL('/fonts/' + name + '/base', 'GET', null, {},
    'arraybuffer');
}

function getBaseFont(inFS, fs, fontname, filename) {
  if (inFS) {
    return Promise.resolve();
  } else {

    return requestBaseFont(fontname).
              then(rleDecode).
              then(sanitizeBaseFont).
              then(function(sanitized_base) {
                return fs.writeToTheFile(filename, sanitized_base,
                  'application/octet-stream');
              });
  }

}

=======
>>>>>>> 3f2a5f40
function byteOp(op) {
  var byteCount = op & 0x03;
  var byteOperation = RLE_OPS[op & 0xFC];
  return [
      byteCount, byteOperation
  ];
}

function rleDecode(array_buffer) {
  // time_start('rle');
  var readOffset = 0;
  var writeOffset = 0;
  var data = new DataView(array_buffer);
  var totalSize = data.getUint32(readOffset);
  var fill_byte;
  var byteOperation;
  var operationSize;
  var operationInfo;
  var i;
  readOffset += 4;
  // time_start('rle_alloc');
  var decodedData = new DataView(new ArrayBuffer(totalSize));
  // time_end('rle_alloc');
  while (writeOffset < totalSize) {
    byteOperation = data.getUint8(readOffset);
    readOffset++;
    operationInfo = byteOp(byteOperation);

    if (operationInfo[0] == 0) {
      operationSize = data.getUint8(readOffset);
      readOffset += 1;
    } else if (operationInfo[0] == 1) {
      operationSize = data.getUint16(readOffset);
      readOffset += 2;
    } else if (operationInfo[0] == 2) {
      operationSize = data.getUint32(readOffset);
      readOffset += 4;
    }
    if (operationInfo[1] == 'copy') {
      // time_start('rle copy ' + operationSize);
      // Each DataView operation is slow so minimize the number of operations.
      // https://code.google.com/p/chromium/issues/detail?id=225811
      var long_len = operationSize & ~3;
      i = 0;
      for (; i < long_len; i += 4) {
        decodedData.setUint32(writeOffset, data.getUint32(readOffset));
        readOffset += 4;
        writeOffset += 4;
      }
      for (; i < operationSize; i++) {
        decodedData.setUint8(writeOffset, data.getUint8(readOffset));
        readOffset++;
        writeOffset++;
      }
      // time_end('rle copy ' + operationSize);
    } else if (operationInfo[1] == 'fill') {
      fill_byte = data.getUint8(readOffset);
      // time_start('rle fill ' + fill_byte + ' ' + operationSize);
      readOffset++;
      if (fill_byte != 0) {
        for (i = 0; i < operationSize; i++) {
          decodedData.setUint8(writeOffset, fill_byte);
          writeOffset++;
        }
      } else {
        writeOffset += operationSize;
      }
      // time_end('rle fill ' + fill_byte + ' ' + operationSize);
    }

  }
  // time_end('rle');
  return decodedData.buffer;
<<<<<<< HEAD
}

function sanitizeBaseFont(baseFont) {

  if (TTF) {

    // time_start('sanitize');
    var fontObj = parseFont(baseFont);
    var fontParser = new Parser(new DataView(baseFont), 0);
    var glyphOffset = fontObj.glyfOffset;
    var glyphCount = fontObj.numGlyphs;
    var glyphSize;
    for (var i = (LOCA_BLOCK_SIZE - 1); i < glyphCount;
    i += LOCA_BLOCK_SIZE) {
      glyphSize = fontObj.loca[i + 1] - fontObj.loca[i];
      if (glyphSize)
        fontParser.writeShortByOffset(glyphOffset + fontObj.loca[i], -1);
    }
    // time_end('sanitize');
  }
  return baseFont;
}

var HAS_CFF = 4;
var HAS_HMTX = 1;
var HAS_VMTX = 2;

function injectCharacters(baseFont, glyphData) {
  // time_start('inject')
  var glyphParser = new Parser(new DataView(glyphData), 0);
  console.log('bundle size:' + glyphData.byteLength);
  var fontParser = new Parser(new DataView(baseFont), 0);
  var fontObj = parseFont(baseFont);
  var count = glyphParser.parseUShort();
  var flags = glyphParser.parseByte();

  var glyphOffset, locaOffset;
  if (flags & HAS_CFF)
    glyphOffset = fontObj.cffOffset;
  else {
    glyphOffset = fontObj.glyfOffset;
    locaOffset = fontObj.locaOffset;
  }
  console.log('count' + count);
  for (var i = 0; i < count; i += 1) {
    var id = glyphParser.parseUShort();
    var hmtx, vmtx;
    if (flags & HAS_HMTX) {
      hmtx = glyphParser.parseUShort();
      fontObj.metrics[id][1] = hmtx;
    }
    if (flags & HAS_VMTX) {
      vmtx = glyphParser.parseUShort();
    }
    var offset = glyphParser.parseULong();
    var length = glyphParser.parseUShort();

    if (!(flags & HAS_CFF)) {
      fontObj.loca[id] = offset;
      var isChanged = (fontObj.loca[id + 1] != offset + length);
      fontObj.loca[id + 1] = offset + length;
      var prev_id = id - 1;
      while (prev_id >= 0 && fontObj.loca[prev_id] > offset) {
        fontObj.loca[prev_id] = offset;
        prev_id--;
      }
      /*
       * if value is changed and length is nonzero we should write -1
       */
      if (length > 0 && isChanged)
        fontParser.writeShortByOffset(glyphOffset + fontObj.loca[id + 1], -1);
    }
    // CHARS_INJECTED[id]=0;
    var bytes = glyphParser.parseBytes(length);
    fontParser.setBytes(glyphOffset + offset, bytes);
  }
  if (!(flags & HAS_CFF))
    fontParser.writeLoca(fontObj);
  if (flags & HAS_HMTX)
    fontParser.writeHmtx(fontObj);
  console.log('injection is done!');
  // time_end('inject')

  return baseFont;
}

function getBaseToFileSystem(font_name) {
  // time_start('getBaseToFileSystem');
  var FILENAME = font_name + '.ttf';

  var doesBaseExist = filesytem.checkIfFileExists(FILENAME);

  var baseFontPersisted = doesBaseExist.
                            then(function(doesExist) {
                              return getBaseFont(doesExist, filesytem,
                                font_name, FILENAME);
                            });

  var fileURLReady = baseFontPersisted.
                      then(function() {
                        return filesytem.getFileURL(FILENAME);
                      });

  return fileURLReady.
          then(function(fileURL) {
            setTheFont(font_name, fileURL);
            // time_end('getBaseToFileSystem');
          });

}

function requestGlyphs(font_name, text) {
  // time_start('request glyphs')

  var INDEXFILENAME = font_name + '.idx';

  var doesIdxExist = filesytem.checkIfFileExists(INDEXFILENAME);

  var injectedChars = doesIdxExist.
                        then(function(doesExist) {
                          if (doesExist)
                            return readPersistedCharacters(filesytem,
                              INDEXFILENAME);
                          else
                            return {};
                        });

  var charsDetermined = injectedChars.
                          then(function(chars) {
                            return determineCharacters(font_name, chars, text);
                          });

  var indexUpdated = Promise.all([charsDetermined, injectedChars]).
                      then(function(results) {
                        if (results[0].length) {
                            return filesytem.writeToTheFile(INDEXFILENAME,
                              JSON.stringify(results[1]), 'text/plain');
                        }
                      });

  var bundleReady = Promise.all([charsDetermined, indexUpdated]).
                      then(function(arr) {
                        // time_end('request glyphs')
                        if (arr[0].length) {
                          return requestCharacters(arr[0], font_name);
                        } else {
                          return null;
                        }
                      });

  return bundleReady;
}

function injectBundle(font_name, bundle) {
  // time_start('inject bundle')
  var filename = font_name + '.ttf';

  var charsInjected, fileUpdated;
  if (bundle != null) {
    charsInjected = filesytem.getFileAs(filename,
                        FilesystemHelper.TYPES.ARRAYBUFFER).
                      then(function(baseFont) {
                        return injectCharacters(baseFont, bundle);
                      });

    fileUpdated = charsInjected.
                    then(function(newBase) {
                      return filesytem.writeToTheFile(filename, newBase,
                        'application/octet-stream');
                    });
  } else {
    charsInjected = fileUpdated = Promise.resolve();
  }

  var fileURLReady = fileUpdated.
                      then(function() {
                        return filesytem.getFileURL(filename);
                      });

  return fileURLReady.
            then(function(fileURL) {
              // time_end('inject bundle')
              setTheFont(font_name, fileURL);
            });
}

function incrUpdate(font_name, text) {

  // time_start('incrUpdate')
  var FILENAME = font_name + '.ttf';

  var bundleReady = requestGlyphs(font_name, text);

  return bundleReady.
            then(function(bundle) {
              injectBundle(font_name, bundle);

              // time_end('incrUpdate')
            });
=======
>>>>>>> 3f2a5f40
}<|MERGE_RESOLUTION|>--- conflicted
+++ resolved
@@ -73,64 +73,6 @@
   });
 }
 
-<<<<<<< HEAD
-function strToCodeArrayExceptCodes(str, codes) {
-  var len = str.length;
-  var arr = [];
-  var code;
-  for (var i = 0; i < len; i++) {
-    code = str.charCodeAt(i);
-    if (!codes.hasOwnProperty(code)) {
-      arr.push(code);
-      codes[code] = 0;
-    }
-  }
-  return arr;
-}
-
-function readPersistedCharacters(idx_file, fs) {
-  return fs.getFileAs(idx_file, FilesystemHelper.TYPES.TEXT).
-          then(function(idx_text) {
-              if (idx_text) {
-                  return JSON.parse(idx_text);
-              } else {
-                  return {0: 0};// always request .notdef
-              }
-          });
-}
-
-function determineCharacters(font_name, codes, text) {
-  return new Promise(function(resolve, reject) {
-    var arr = strToCodeArrayExceptCodes(text, codes);
-    resolve(arr);
-  });
-}
-
-function requestCharacters(chars, font_name) {
-
-  return requestURL('/incremental_fonts/request', 'POST', JSON.stringify({
-      'font': font_name,
-      'arr': chars
-  }), {
-    'Content-Type': 'application/json'
-  }, 'arraybuffer');
-}
-
-function setTheFont(font_name, font_src) {
-  font_src += ('?t=' + Date.now());
-  console.log(font_src);
-  var font = new FontFace(font_name, 'url(' + font_src + ')', {});
-  document.fonts.add(font);
-  font.load().
-    then(function() {
-        var elem = document.getElementById('incrfont');
-          if (elem)
-            elem.style.visibility = '';
-    });
-}
-
-=======
->>>>>>> 3f2a5f40
 function requestTemporaryFileSystem(grantedSize) {
   window.requestFileSystem = window.requestFileSystem ||
   window.webkitRequestFileSystem;
@@ -139,30 +81,6 @@
   });
 }
 
-<<<<<<< HEAD
-function requestBaseFont(name) {
-  return requestURL('/fonts/' + name + '/base', 'GET', null, {},
-    'arraybuffer');
-}
-
-function getBaseFont(inFS, fs, fontname, filename) {
-  if (inFS) {
-    return Promise.resolve();
-  } else {
-
-    return requestBaseFont(fontname).
-              then(rleDecode).
-              then(sanitizeBaseFont).
-              then(function(sanitized_base) {
-                return fs.writeToTheFile(filename, sanitized_base,
-                  'application/octet-stream');
-              });
-  }
-
-}
-
-=======
->>>>>>> 3f2a5f40
 function byteOp(op) {
   var byteCount = op & 0x03;
   var byteOperation = RLE_OPS[op & 0xFC];
@@ -236,206 +154,4 @@
   }
   // time_end('rle');
   return decodedData.buffer;
-<<<<<<< HEAD
 }
-
-function sanitizeBaseFont(baseFont) {
-
-  if (TTF) {
-
-    // time_start('sanitize');
-    var fontObj = parseFont(baseFont);
-    var fontParser = new Parser(new DataView(baseFont), 0);
-    var glyphOffset = fontObj.glyfOffset;
-    var glyphCount = fontObj.numGlyphs;
-    var glyphSize;
-    for (var i = (LOCA_BLOCK_SIZE - 1); i < glyphCount;
-    i += LOCA_BLOCK_SIZE) {
-      glyphSize = fontObj.loca[i + 1] - fontObj.loca[i];
-      if (glyphSize)
-        fontParser.writeShortByOffset(glyphOffset + fontObj.loca[i], -1);
-    }
-    // time_end('sanitize');
-  }
-  return baseFont;
-}
-
-var HAS_CFF = 4;
-var HAS_HMTX = 1;
-var HAS_VMTX = 2;
-
-function injectCharacters(baseFont, glyphData) {
-  // time_start('inject')
-  var glyphParser = new Parser(new DataView(glyphData), 0);
-  console.log('bundle size:' + glyphData.byteLength);
-  var fontParser = new Parser(new DataView(baseFont), 0);
-  var fontObj = parseFont(baseFont);
-  var count = glyphParser.parseUShort();
-  var flags = glyphParser.parseByte();
-
-  var glyphOffset, locaOffset;
-  if (flags & HAS_CFF)
-    glyphOffset = fontObj.cffOffset;
-  else {
-    glyphOffset = fontObj.glyfOffset;
-    locaOffset = fontObj.locaOffset;
-  }
-  console.log('count' + count);
-  for (var i = 0; i < count; i += 1) {
-    var id = glyphParser.parseUShort();
-    var hmtx, vmtx;
-    if (flags & HAS_HMTX) {
-      hmtx = glyphParser.parseUShort();
-      fontObj.metrics[id][1] = hmtx;
-    }
-    if (flags & HAS_VMTX) {
-      vmtx = glyphParser.parseUShort();
-    }
-    var offset = glyphParser.parseULong();
-    var length = glyphParser.parseUShort();
-
-    if (!(flags & HAS_CFF)) {
-      fontObj.loca[id] = offset;
-      var isChanged = (fontObj.loca[id + 1] != offset + length);
-      fontObj.loca[id + 1] = offset + length;
-      var prev_id = id - 1;
-      while (prev_id >= 0 && fontObj.loca[prev_id] > offset) {
-        fontObj.loca[prev_id] = offset;
-        prev_id--;
-      }
-      /*
-       * if value is changed and length is nonzero we should write -1
-       */
-      if (length > 0 && isChanged)
-        fontParser.writeShortByOffset(glyphOffset + fontObj.loca[id + 1], -1);
-    }
-    // CHARS_INJECTED[id]=0;
-    var bytes = glyphParser.parseBytes(length);
-    fontParser.setBytes(glyphOffset + offset, bytes);
-  }
-  if (!(flags & HAS_CFF))
-    fontParser.writeLoca(fontObj);
-  if (flags & HAS_HMTX)
-    fontParser.writeHmtx(fontObj);
-  console.log('injection is done!');
-  // time_end('inject')
-
-  return baseFont;
-}
-
-function getBaseToFileSystem(font_name) {
-  // time_start('getBaseToFileSystem');
-  var FILENAME = font_name + '.ttf';
-
-  var doesBaseExist = filesytem.checkIfFileExists(FILENAME);
-
-  var baseFontPersisted = doesBaseExist.
-                            then(function(doesExist) {
-                              return getBaseFont(doesExist, filesytem,
-                                font_name, FILENAME);
-                            });
-
-  var fileURLReady = baseFontPersisted.
-                      then(function() {
-                        return filesytem.getFileURL(FILENAME);
-                      });
-
-  return fileURLReady.
-          then(function(fileURL) {
-            setTheFont(font_name, fileURL);
-            // time_end('getBaseToFileSystem');
-          });
-
-}
-
-function requestGlyphs(font_name, text) {
-  // time_start('request glyphs')
-
-  var INDEXFILENAME = font_name + '.idx';
-
-  var doesIdxExist = filesytem.checkIfFileExists(INDEXFILENAME);
-
-  var injectedChars = doesIdxExist.
-                        then(function(doesExist) {
-                          if (doesExist)
-                            return readPersistedCharacters(filesytem,
-                              INDEXFILENAME);
-                          else
-                            return {};
-                        });
-
-  var charsDetermined = injectedChars.
-                          then(function(chars) {
-                            return determineCharacters(font_name, chars, text);
-                          });
-
-  var indexUpdated = Promise.all([charsDetermined, injectedChars]).
-                      then(function(results) {
-                        if (results[0].length) {
-                            return filesytem.writeToTheFile(INDEXFILENAME,
-                              JSON.stringify(results[1]), 'text/plain');
-                        }
-                      });
-
-  var bundleReady = Promise.all([charsDetermined, indexUpdated]).
-                      then(function(arr) {
-                        // time_end('request glyphs')
-                        if (arr[0].length) {
-                          return requestCharacters(arr[0], font_name);
-                        } else {
-                          return null;
-                        }
-                      });
-
-  return bundleReady;
-}
-
-function injectBundle(font_name, bundle) {
-  // time_start('inject bundle')
-  var filename = font_name + '.ttf';
-
-  var charsInjected, fileUpdated;
-  if (bundle != null) {
-    charsInjected = filesytem.getFileAs(filename,
-                        FilesystemHelper.TYPES.ARRAYBUFFER).
-                      then(function(baseFont) {
-                        return injectCharacters(baseFont, bundle);
-                      });
-
-    fileUpdated = charsInjected.
-                    then(function(newBase) {
-                      return filesytem.writeToTheFile(filename, newBase,
-                        'application/octet-stream');
-                    });
-  } else {
-    charsInjected = fileUpdated = Promise.resolve();
-  }
-
-  var fileURLReady = fileUpdated.
-                      then(function() {
-                        return filesytem.getFileURL(filename);
-                      });
-
-  return fileURLReady.
-            then(function(fileURL) {
-              // time_end('inject bundle')
-              setTheFont(font_name, fileURL);
-            });
-}
-
-function incrUpdate(font_name, text) {
-
-  // time_start('incrUpdate')
-  var FILENAME = font_name + '.ttf';
-
-  var bundleReady = requestGlyphs(font_name, text);
-
-  return bundleReady.
-            then(function(bundle) {
-              injectBundle(font_name, bundle);
-
-              // time_end('incrUpdate')
-            });
-=======
->>>>>>> 3f2a5f40
-}